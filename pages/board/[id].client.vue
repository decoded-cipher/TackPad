<script setup lang="ts">
import { onMounted, ref } from 'vue';
import { useRoute } from 'vue-router';
import BoardItemWrapper from "~/components/BoardItemWrapper.vue";

// Import stores
import { useBoardStore } from "~/stores/board";
import { useItemStore } from "~/stores/itemStore";
import { useNoteStore } from "~/stores/noteStore";
import { useTodoStore } from "~/stores/todoStore";
import { useLinkStore } from "~/stores/linkStore";
import { useTimerStore } from "~/stores/timerStore";
import { useTextWidgetStore } from "~/stores/textWidgetStore";
import {useItemManagement} from "~/composables/useItemManagement"
import { usePanZoom } from "~/composables/usePanZoom";
import { useGlobalShortcuts } from "~/composables/useGlobalShortcuts";
import { useClipboard } from "~/composables/useClipboard";
import { applyOptimalZoom } from "~/utils/boardUtils";

// Initialize stores
const boardStore = useBoardStore();
const itemStore = useItemStore();
const noteStore = useNoteStore();
const todoStore = useTodoStore();
const linkStore = useLinkStore();
const timerStore = useTimerStore();
const textWidgetStore = useTextWidgetStore();
const { handleDelete, updateItemPosition, toggleLock } = useItemManagement();
// Initialize composables
const route = useRoute();
const { scale, translateX, translateY, startPan, pan, endPan, handleZoom, updateZoom, spacePressed, isPanning } = usePanZoom();
const { handlePaste } = useClipboard();

const boardRef = ref<HTMLElement | null>(null);



// Initialize board
onMounted(async () => {
  await boardStore.initializeBoard(route.params.id as string);
  
  // Apply optimal zoom after board is loaded
  if (boardStore.board?.data.items) {
    // Create a function to set the translation directly
    const setTranslate = (x: number, y: number) => {
      translateX.value = x;
      translateY.value = y;
    };
    
    // Pass the setTranslate function to applyOptimalZoom
    applyOptimalZoom(boardStore.board.data.items, updateZoom, setTranslate);
  }
  
  // Ensure the board element has focus to capture keyboard events
  boardRef.value?.focus();
});

// Initialize global shortcuts
useGlobalShortcuts({
  handleDelete,
  handlePaste
});


function handleDeselect() {
  boardStore.setSelectedId(null);
}
definePageMeta({
  alias: '/'
})

</script>
<template>
 <div
    ref="boardRef"
    class="board fixed inset-0 bg-gray-100 bg-[radial-gradient(circle_at_1px_1px,#D1D5DB_1px,transparent_1px)] bg-[size:24px_24px] overflow-hidden"
    :style="{ touchAction: 'none', cursor: spacePressed ? 'grab' : 'default' }"
    @mousedown.stop="startPan"
    @mousemove.stop="pan"
    @mouseup.stop="endPan"
    @mouseleave.stop="endPan"
    @wheel.ctrl.prevent="handleZoom"
    @click.stop="handleDeselect"
    tabindex="0"
  >
    <div
      class="board-container absolute origin-center"
      :style="{
        transform: `translate3d(${translateX}px, ${translateY}px, 0) scale(${scale})`,
        width: '20000px',
        height: '20000px',
        left: '-10000px',
        top: '-10000px',
        willChange: 'transform',
      }"
      @touchstart.stop="startPan"
      @touchmove.stop="pan"
      @touchend.stop="endPan"
      @touchcancel.stop="endPan"
    >
      <div
        class="relative w-full h-full"
        :style="{ transform: 'translate(50%, 50%)' }"
      >
        <template v-if="boardStore.board?.data.items">
          <WidgetWrapper
            v-for="item in boardStore.board.data.items"
            :key="item.id"
            :item-id="item.id"
            :position="{
              x: item.x_position,
              y: item.y_position,
              width: item.width,
              height: item.height,
            }"
            :is-selected="boardStore.selectedId === item.id"
            :is-locked="item.lock"
            @select="boardStore.setSelectedId"
            @update:position="(updates:Object) => updateItemPosition(item.id, updates)"
            :shadow="item.kind === 'text'"
            @delete="handleDelete"
            @lock="(locked:boolean) => toggleLock(item.id, locked)"
          >
            <StickyNote
              v-if="item.kind === 'note'"
              :item-id="item.id"
              :initial-text="item.content.text"
              :initial-color="item.content.color"
              :is-selected="boardStore.selectedId === item.id"
              @update:text="(text: string) => noteStore.updateNoteContent(item.id, { text })"
              @update:color="(color: string) => noteStore.updateNoteContent(item.id, { color })"
            />
            <TodoList
              v-else-if="item.kind === 'todo'"
              :list="item"
              :is-selected="boardStore.selectedId === item.id"
              @update:title="(title:string) => todoStore.updateTodoTitle(item.id, title)"
              @add:task="(content:string) => todoStore.addTask(item.id, content)"
              @update:task="(taskId:string, content:string) => todoStore.updateTask(item.id, taskId, content)"
              @toggle:task="(taskId:string) => todoStore.toggleTaskCompletion(item.id, taskId)"
              @delete:task="(taskId:string) => todoStore.deleteTask(item.id, taskId)"
            />
            <LinkItem
              v-else-if="item.kind === 'link'"
              :item="item"
              :is-selected="boardStore.selectedId === item.id"
            />
            <Timer
              v-else-if="item.kind === 'timer'"
              :is-selected="boardStore.selectedId === item.id"
              @update:settings="(settings) => timerStore.updateTimerSettings(item.id, settings)"
            />
            <TextWidget
              v-else-if="item.kind === 'text'"
              :item-id="item.id"
              :initial-text="item.content.text"
              :is-selected="boardStore.selectedId === item.id"
              @update:text="(text:string) => textWidgetStore.updateTextWidgetContent(item.id, text)"
            />
          </WidgetWrapper>
        </template>
      </div>
    </div>

    <BoardHeader />
    <BoardToolbar />
  
      <ProfilePopup />
    
    <BoardPasswordDialog />
    <OfflineIndicator />
  </div>
</template>

<<<<<<< HEAD
<script setup lang="ts">
import { nanoid } from "nanoid";
import BoardItemWrapper from "~/components/BoardItemWrapper.vue";
import StickyNote from "~/components/StickyNote.vue";
import TodoList from "~/components/TodoList.vue";
import LinkItem from "~/components/LinkItem.vue";
import Timer from "~/components/Timer.vue";
import TextWidget from "~/components/TextWidget.vue";
import { usePanZoom } from "~/composables/usePanZoom";
import { useBoardStore } from "~/stores/board";
import {
  calculateBoardBounds,
  calculateOptimalZoom,
  calculateBoardCenter,
} from "~/shared/board";
import { ref, onMounted, onUnmounted, nextTick } from "vue";

definePageMeta({
  alias: "/",
});

const route = useRoute();
const boardStore = useBoardStore();
const boardRef = ref<HTMLElement | null>(null);
const editTitle = ref(false);
const isBoardListOpen = ref(false);
/**
 * Calculates and applies the optimal zoom level to show all items
 */
function applyOptimalZoom() {
  if (!boardStore.board?.data.items || !boardRef.value) return;

  const bounds = calculateBoardBounds(boardStore.board.data.items);
  const viewport = {
    width: boardRef.value.clientWidth,
    height: boardRef.value.clientHeight,
  };

  // Calculate optimal zoom and center position
  const optimalZoom = calculateOptimalZoom(bounds, viewport);
  const center = calculateBoardCenter(bounds);

  // Set zoom level
  scale.value = optimalZoom;

  // Center the board on the items
  translateX.value = viewport.width / 2 - center.x * optimalZoom;
  translateY.value = viewport.height / 2 - center.y * optimalZoom;

  // Update board store
  boardStore.setScale(optimalZoom);
}

// Initialize board
onMounted(async () => {
  const boardId = route.params.id as string;
  await boardStore.initializeBoard(boardId);
  // Clear selection on mount
  boardStore.setSelectedId(null);

  // Calculate and set optimal zoom level after board is initialized
  nextTick(applyOptimalZoom);
});

// Recalculate zoom when window is resized
onMounted(() => {
  window.addEventListener("resize", applyOptimalZoom);
});

onUnmounted(() => {
  window.removeEventListener("resize", applyOptimalZoom);
});

// Pan and zoom functionality
const {
  scale,
  translateX,
  translateY,
  startPan,
  pan,
  endPan,
  handleZoom,
  isPanning,
} = usePanZoom();

// Update board store scale when zooming
watch(scale, (newScale) => {
  boardStore.setScale(newScale);
});

// Add new items
const addNote = () => {
  const position = {
    x: -translateX.value / scale.value + window.innerWidth / (2 * scale.value),
    y: -translateY.value / scale.value + window.innerHeight / (2 * scale.value),
    color: "#FFD700",
    width: 300,
    height: 300,
  };
  boardStore.addNote("", position);
};

const addTodoList = () => {
  const position = {
    x: -translateX.value / scale.value + window.innerWidth / (2 * scale.value),
    y: -translateY.value / scale.value + window.innerHeight / (2 * scale.value),
    width: 350,
    height: 350,
  };
  boardStore.addTodoList(position);
};

const addTimer = () => {
  if (!boardStore.board) return;

  const position = {
    x: -translateX.value / scale.value,
    y: -translateY.value / scale.value,
  };

  boardStore.addTimer(position);
};

const addTextWidget = () => {
  const position = {
    x: -translateX.value / scale.value + window.innerWidth / (2 * scale.value),
    y: -translateY.value / scale.value + window.innerHeight / (2 * scale.value),
    width: 200,
    height: 64,
  };
  boardStore.addTextWidget(position);
};

const handleDelete = (e: KeyboardEvent) => {
  if (
    e.target instanceof HTMLInputElement ||
    e.target instanceof HTMLTextAreaElement
  ) {
    return;
  }
  boardStore.deleteSelected();
};

const handlePaste = async (e: ClipboardEvent) => {
  // Don't handle paste if we're in an input or textarea
  if (
    e.target instanceof HTMLInputElement ||
    e.target instanceof HTMLTextAreaElement
  ) {
    return;
  }

  // Prevent default paste behavior
  e.preventDefault();

  console.log("pasted");
  console.log(e);

  // Safely handle clipboard data: check if clipboardData exists and fallback to navigator.clipboard.read() if necessary
  const clipboardItems =
    e.clipboardData?.items || (await navigator.clipboard.read());

  // If clipboardItems is empty, do nothing
  if (!clipboardItems || clipboardItems.length === 0) return;

  console.log({ clipboardItems });

  // Calculate paste position based on current view
  const position = {
    x: -translateX.value / scale.value + window.innerWidth / (2 * scale.value),
    y: -translateY.value / scale.value + window.innerHeight / (2 * scale.value),
    width: 300,
    height: 400,
  };

  // Handle different types of clipboard content
  for (const item of clipboardItems) {
    if (item instanceof ClipboardItem) {
      if (item.types.includes("text/plain")) {
        const textBlob = await item.getType("text/plain");
        const text = await textBlob.text();

        // If text looks like a TODO list (lines starting with [ ], [x], or - )
        const isTodoList = text
          .split("\n")
          .some((line) => line.trim().match(/^\[( |x?)?\]|\s*-\s+/));

        if (isTodoList) {
          // Create a todo list
          const todos = text
            .split("\n")
            .map((line) => line.trim())
            .filter((line) => line.length > 0)
            .map((line) => ({
              text: line.replace(/^\[( |x?)?\]|\s*-\s+/, "").trim(),
              completed: line.includes("[x]"),
            }));

          position.height = todos.length * 40 + 160; // height of each todo item + minimum height
          const pastedToDoList = await boardStore.addTodoList({
            ...position,
          });

          const id = pastedToDoList!.id;
          todos.forEach((content) => boardStore.addTask(id, content.text));
        } else {
          let link = "";
          try {
            link = new URL(text).toString();
          } catch (e) {}

          if (link) {
            boardStore.addLinkItem(link, position);
          }
          // Create a regular note
          else {
            boardStore.addNote(text, {
              ...position,
              color: "#FFD700",
            });
          }
        }
      }

      if (item.types.some((type) => type.startsWith("image/"))) {
        // For future image support
        console.log("Image paste support coming soon");
      }
    }
  }
};

const { closePasswordDialog, passwordRef, showPasswordDialog } =
  usePasswordModal();

function updateItemPosition(
  itemId: string,
  updates: { x?: number; y?: number; width?: number; height?: number }
) {
  boardStore.updateItem(itemId, {
    x_position: updates.x,
    y_position: updates.y,
    width: updates.width,
    height: updates.height,
  });
}

function getBookMarkURL() {
  const apiURL = `${useRequestURL().protocol}//${
    useRequestURL().host
  }/api/bookmark/${route.params.id}`;

  const bookmarkletURI = `javascript:(function() {
  // Create toast container if it doesn't exist
  let toastContainer = document.getElementById('custom-toast-container');
  if (!toastContainer) {
    toastContainer = document.createElement('div');
    toastContainer.id = 'custom-toast-container';
    toastContainer.style.cssText = \`
      position: fixed;
      top: 20px;
      right: 20px;
      z-index: 10000;
      font-family: -apple-system, BlinkMacSystemFont, "Segoe UI", Roboto, sans-serif;
    \`;
    document.body.appendChild(toastContainer);
  }

  // Create toast element
  const toast = document.createElement('div');
  toast.style.cssText = \`
    background-color: white;
    border-radius: 4px;
    box-shadow: 0 4px 12px rgba(0, 0, 0, 0.15);
    padding: 12px 24px;
    margin-bottom: 10px;
    display: flex;
    align-items: center;
    min-width: 250px;
    animation: slideIn 0.3s ease-in-out;
  \`;

  // Add success icon
  const icon = document.createElement('span');
  icon.innerHTML = '✓';
  icon.style.cssText = \`
    color: #22C55E;
    margin-right: 12px;
    font-size: 20px;
  \`;

  // Add message container
  const messageContainer = document.createElement('div');
  messageContainer.style.cssText = \`
    flex-grow: 1;
  \`;

  // Add title
  const title = document.createElement('div');
  title.textContent = 'Bookmarked';
  title.style.cssText = \`
    font-weight: 600;
    font-size: 16px;
    color: #1a1a1a;
  \`;

  // Add message
  const message = document.createElement('div');
  message.textContent = 'You can access bookmark from the board';
  message.style.cssText = \`
    font-size: 14px;
    color: #666;
    margin-top: 2px;
  \`;

  // Add close button
  const closeButton = document.createElement('button');
  closeButton.innerHTML = '×';
  closeButton.style.cssText = \`
    background: none;
    border: none;
    color: #999;
    font-size: 20px;
    cursor: pointer;
    padding: 0 0 0 12px;
  \`;
  closeButton.onclick = () => toast.remove();

  // Add styles for animation
  const style = document.createElement('style');
  style.textContent = \`
    @keyframes slideIn {
      from {
        transform: translateX(100%);
        opacity: 0;
      }
      to {
        transform: translateX(0);
        opacity: 1;
      }
    }
  \`;
  document.head.appendChild(style);

  // Assemble toast
  messageContainer.appendChild(title);
  messageContainer.appendChild(message);
  toast.appendChild(icon);
  toast.appendChild(messageContainer);
  toast.appendChild(closeButton);
  toastContainer.appendChild(toast);

  // Remove toast after 3 seconds
  setTimeout(() => {
    toastContainer.remove();
    style.remove();
  }, 3000);

  // Execute the original bookmarklet functionality
  fetch('${apiURL}', {
    method: 'POST',
    body: JSON.stringify({link: window.location.href}),
    headers: {'Content-Type': 'application/json'}
  });
})();`;

  return encodeURI(bookmarkletURI);
}
</script>

<style scoped>
html, body {
  overflow: hidden;
  overscroll-behavior: none;
  touch-action: none;
}

/* Global scrollbar styles */
::-webkit-scrollbar {
  width: 8px;
  height: 8px;
}

::-webkit-scrollbar-track {
  background: transparent;
}

::-webkit-scrollbar-thumb {
  background: #cbd5e1;
  border-radius: 4px;
}

::-webkit-scrollbar-thumb:hover {
  background: #94a3b8;
}

/* Firefox scrollbar styles */
* {
  scrollbar-width: thin;
  scrollbar-color: #cbd5e1 transparent;
}

=======
<style>
>>>>>>> 0aa008bc
.board-container {
  will-change: transform;
}
</style><|MERGE_RESOLUTION|>--- conflicted
+++ resolved
@@ -171,378 +171,6 @@
     <OfflineIndicator />
   </div>
 </template>
-
-<<<<<<< HEAD
-<script setup lang="ts">
-import { nanoid } from "nanoid";
-import BoardItemWrapper from "~/components/BoardItemWrapper.vue";
-import StickyNote from "~/components/StickyNote.vue";
-import TodoList from "~/components/TodoList.vue";
-import LinkItem from "~/components/LinkItem.vue";
-import Timer from "~/components/Timer.vue";
-import TextWidget from "~/components/TextWidget.vue";
-import { usePanZoom } from "~/composables/usePanZoom";
-import { useBoardStore } from "~/stores/board";
-import {
-  calculateBoardBounds,
-  calculateOptimalZoom,
-  calculateBoardCenter,
-} from "~/shared/board";
-import { ref, onMounted, onUnmounted, nextTick } from "vue";
-
-definePageMeta({
-  alias: "/",
-});
-
-const route = useRoute();
-const boardStore = useBoardStore();
-const boardRef = ref<HTMLElement | null>(null);
-const editTitle = ref(false);
-const isBoardListOpen = ref(false);
-/**
- * Calculates and applies the optimal zoom level to show all items
- */
-function applyOptimalZoom() {
-  if (!boardStore.board?.data.items || !boardRef.value) return;
-
-  const bounds = calculateBoardBounds(boardStore.board.data.items);
-  const viewport = {
-    width: boardRef.value.clientWidth,
-    height: boardRef.value.clientHeight,
-  };
-
-  // Calculate optimal zoom and center position
-  const optimalZoom = calculateOptimalZoom(bounds, viewport);
-  const center = calculateBoardCenter(bounds);
-
-  // Set zoom level
-  scale.value = optimalZoom;
-
-  // Center the board on the items
-  translateX.value = viewport.width / 2 - center.x * optimalZoom;
-  translateY.value = viewport.height / 2 - center.y * optimalZoom;
-
-  // Update board store
-  boardStore.setScale(optimalZoom);
-}
-
-// Initialize board
-onMounted(async () => {
-  const boardId = route.params.id as string;
-  await boardStore.initializeBoard(boardId);
-  // Clear selection on mount
-  boardStore.setSelectedId(null);
-
-  // Calculate and set optimal zoom level after board is initialized
-  nextTick(applyOptimalZoom);
-});
-
-// Recalculate zoom when window is resized
-onMounted(() => {
-  window.addEventListener("resize", applyOptimalZoom);
-});
-
-onUnmounted(() => {
-  window.removeEventListener("resize", applyOptimalZoom);
-});
-
-// Pan and zoom functionality
-const {
-  scale,
-  translateX,
-  translateY,
-  startPan,
-  pan,
-  endPan,
-  handleZoom,
-  isPanning,
-} = usePanZoom();
-
-// Update board store scale when zooming
-watch(scale, (newScale) => {
-  boardStore.setScale(newScale);
-});
-
-// Add new items
-const addNote = () => {
-  const position = {
-    x: -translateX.value / scale.value + window.innerWidth / (2 * scale.value),
-    y: -translateY.value / scale.value + window.innerHeight / (2 * scale.value),
-    color: "#FFD700",
-    width: 300,
-    height: 300,
-  };
-  boardStore.addNote("", position);
-};
-
-const addTodoList = () => {
-  const position = {
-    x: -translateX.value / scale.value + window.innerWidth / (2 * scale.value),
-    y: -translateY.value / scale.value + window.innerHeight / (2 * scale.value),
-    width: 350,
-    height: 350,
-  };
-  boardStore.addTodoList(position);
-};
-
-const addTimer = () => {
-  if (!boardStore.board) return;
-
-  const position = {
-    x: -translateX.value / scale.value,
-    y: -translateY.value / scale.value,
-  };
-
-  boardStore.addTimer(position);
-};
-
-const addTextWidget = () => {
-  const position = {
-    x: -translateX.value / scale.value + window.innerWidth / (2 * scale.value),
-    y: -translateY.value / scale.value + window.innerHeight / (2 * scale.value),
-    width: 200,
-    height: 64,
-  };
-  boardStore.addTextWidget(position);
-};
-
-const handleDelete = (e: KeyboardEvent) => {
-  if (
-    e.target instanceof HTMLInputElement ||
-    e.target instanceof HTMLTextAreaElement
-  ) {
-    return;
-  }
-  boardStore.deleteSelected();
-};
-
-const handlePaste = async (e: ClipboardEvent) => {
-  // Don't handle paste if we're in an input or textarea
-  if (
-    e.target instanceof HTMLInputElement ||
-    e.target instanceof HTMLTextAreaElement
-  ) {
-    return;
-  }
-
-  // Prevent default paste behavior
-  e.preventDefault();
-
-  console.log("pasted");
-  console.log(e);
-
-  // Safely handle clipboard data: check if clipboardData exists and fallback to navigator.clipboard.read() if necessary
-  const clipboardItems =
-    e.clipboardData?.items || (await navigator.clipboard.read());
-
-  // If clipboardItems is empty, do nothing
-  if (!clipboardItems || clipboardItems.length === 0) return;
-
-  console.log({ clipboardItems });
-
-  // Calculate paste position based on current view
-  const position = {
-    x: -translateX.value / scale.value + window.innerWidth / (2 * scale.value),
-    y: -translateY.value / scale.value + window.innerHeight / (2 * scale.value),
-    width: 300,
-    height: 400,
-  };
-
-  // Handle different types of clipboard content
-  for (const item of clipboardItems) {
-    if (item instanceof ClipboardItem) {
-      if (item.types.includes("text/plain")) {
-        const textBlob = await item.getType("text/plain");
-        const text = await textBlob.text();
-
-        // If text looks like a TODO list (lines starting with [ ], [x], or - )
-        const isTodoList = text
-          .split("\n")
-          .some((line) => line.trim().match(/^\[( |x?)?\]|\s*-\s+/));
-
-        if (isTodoList) {
-          // Create a todo list
-          const todos = text
-            .split("\n")
-            .map((line) => line.trim())
-            .filter((line) => line.length > 0)
-            .map((line) => ({
-              text: line.replace(/^\[( |x?)?\]|\s*-\s+/, "").trim(),
-              completed: line.includes("[x]"),
-            }));
-
-          position.height = todos.length * 40 + 160; // height of each todo item + minimum height
-          const pastedToDoList = await boardStore.addTodoList({
-            ...position,
-          });
-
-          const id = pastedToDoList!.id;
-          todos.forEach((content) => boardStore.addTask(id, content.text));
-        } else {
-          let link = "";
-          try {
-            link = new URL(text).toString();
-          } catch (e) {}
-
-          if (link) {
-            boardStore.addLinkItem(link, position);
-          }
-          // Create a regular note
-          else {
-            boardStore.addNote(text, {
-              ...position,
-              color: "#FFD700",
-            });
-          }
-        }
-      }
-
-      if (item.types.some((type) => type.startsWith("image/"))) {
-        // For future image support
-        console.log("Image paste support coming soon");
-      }
-    }
-  }
-};
-
-const { closePasswordDialog, passwordRef, showPasswordDialog } =
-  usePasswordModal();
-
-function updateItemPosition(
-  itemId: string,
-  updates: { x?: number; y?: number; width?: number; height?: number }
-) {
-  boardStore.updateItem(itemId, {
-    x_position: updates.x,
-    y_position: updates.y,
-    width: updates.width,
-    height: updates.height,
-  });
-}
-
-function getBookMarkURL() {
-  const apiURL = `${useRequestURL().protocol}//${
-    useRequestURL().host
-  }/api/bookmark/${route.params.id}`;
-
-  const bookmarkletURI = `javascript:(function() {
-  // Create toast container if it doesn't exist
-  let toastContainer = document.getElementById('custom-toast-container');
-  if (!toastContainer) {
-    toastContainer = document.createElement('div');
-    toastContainer.id = 'custom-toast-container';
-    toastContainer.style.cssText = \`
-      position: fixed;
-      top: 20px;
-      right: 20px;
-      z-index: 10000;
-      font-family: -apple-system, BlinkMacSystemFont, "Segoe UI", Roboto, sans-serif;
-    \`;
-    document.body.appendChild(toastContainer);
-  }
-
-  // Create toast element
-  const toast = document.createElement('div');
-  toast.style.cssText = \`
-    background-color: white;
-    border-radius: 4px;
-    box-shadow: 0 4px 12px rgba(0, 0, 0, 0.15);
-    padding: 12px 24px;
-    margin-bottom: 10px;
-    display: flex;
-    align-items: center;
-    min-width: 250px;
-    animation: slideIn 0.3s ease-in-out;
-  \`;
-
-  // Add success icon
-  const icon = document.createElement('span');
-  icon.innerHTML = '✓';
-  icon.style.cssText = \`
-    color: #22C55E;
-    margin-right: 12px;
-    font-size: 20px;
-  \`;
-
-  // Add message container
-  const messageContainer = document.createElement('div');
-  messageContainer.style.cssText = \`
-    flex-grow: 1;
-  \`;
-
-  // Add title
-  const title = document.createElement('div');
-  title.textContent = 'Bookmarked';
-  title.style.cssText = \`
-    font-weight: 600;
-    font-size: 16px;
-    color: #1a1a1a;
-  \`;
-
-  // Add message
-  const message = document.createElement('div');
-  message.textContent = 'You can access bookmark from the board';
-  message.style.cssText = \`
-    font-size: 14px;
-    color: #666;
-    margin-top: 2px;
-  \`;
-
-  // Add close button
-  const closeButton = document.createElement('button');
-  closeButton.innerHTML = '×';
-  closeButton.style.cssText = \`
-    background: none;
-    border: none;
-    color: #999;
-    font-size: 20px;
-    cursor: pointer;
-    padding: 0 0 0 12px;
-  \`;
-  closeButton.onclick = () => toast.remove();
-
-  // Add styles for animation
-  const style = document.createElement('style');
-  style.textContent = \`
-    @keyframes slideIn {
-      from {
-        transform: translateX(100%);
-        opacity: 0;
-      }
-      to {
-        transform: translateX(0);
-        opacity: 1;
-      }
-    }
-  \`;
-  document.head.appendChild(style);
-
-  // Assemble toast
-  messageContainer.appendChild(title);
-  messageContainer.appendChild(message);
-  toast.appendChild(icon);
-  toast.appendChild(messageContainer);
-  toast.appendChild(closeButton);
-  toastContainer.appendChild(toast);
-
-  // Remove toast after 3 seconds
-  setTimeout(() => {
-    toastContainer.remove();
-    style.remove();
-  }, 3000);
-
-  // Execute the original bookmarklet functionality
-  fetch('${apiURL}', {
-    method: 'POST',
-    body: JSON.stringify({link: window.location.href}),
-    headers: {'Content-Type': 'application/json'}
-  });
-})();`;
-
-  return encodeURI(bookmarkletURI);
-}
-</script>
-
 <style scoped>
 html, body {
   overflow: hidden;
@@ -575,9 +203,6 @@
   scrollbar-color: #cbd5e1 transparent;
 }
 
-=======
-<style>
->>>>>>> 0aa008bc
 .board-container {
   will-change: transform;
 }
